//go:build !js

package bind

import (
	"context"
	"encoding/binary"
	"fmt"
	"net"
	"net/netip"
	"runtime"
	"sync"

	"github.com/pion/stun/v3"
	"github.com/pion/transport/v3"
	log "github.com/sirupsen/logrus"
	"golang.org/x/net/ipv4"
	"golang.org/x/net/ipv6"
	wgConn "golang.zx2c4.com/wireguard/conn"

	"github.com/netbirdio/netbird/client/iface/udpmux"
	"github.com/netbirdio/netbird/client/iface/wgaddr"
	nbnet "github.com/netbirdio/netbird/util/net"
)

type receiverCreator struct {
	iceBind *ICEBind
}

func (rc receiverCreator) CreateIPv4ReceiverFn(pc *ipv4.PacketConn, conn *net.UDPConn, rxOffload bool, msgPool *sync.Pool) wgConn.ReceiveFunc {
	return rc.iceBind.createIPv4ReceiverFn(pc, conn, rxOffload, msgPool)
}

// ICEBind is a bind implementation with two main features:
// 1. filter out STUN messages and handle them
// 2. forward the received packets to the WireGuard interface from the relayed connection
//
// ICEBind.endpoints var is a map that stores the connection for each relayed peer. Fake address is just an IP address
// without port, in the format of 127.1.x.x where x.x is the last two octets of the peer address. We try to avoid to
// use the port because in the Send function the wgConn.Endpoint the port info is not exported.
type ICEBind struct {
	*wgConn.StdNetBind

	transportNet transport.Net
<<<<<<< HEAD
	filterFn     FilterFn
	address      wgaddr.Address
	mtu          uint16

	endpoints   map[netip.Addr]net.Conn
	endpointsMu sync.Mutex
	recvChan    chan recvMessage
	// every time when Close() is called (i.e. BindUpdate()) we need to close exit from the receiveRelayed and create a
	// new closed channel. With the closedChanMu we can safely close the channel and create a new one
	closedChan       chan struct{}
	closedChanMu     sync.RWMutex // protect the closeChan recreation from reading from it.
	closed           bool
=======
	filterFn     udpmux.FilterFn
	endpoints    map[netip.Addr]net.Conn
	endpointsMu  sync.Mutex
	// every time when Close() is called (i.e. BindUpdate()) we need to close exit from the receiveRelayed and create a
	// new closed channel. With the closedChanMu we can safely close the channel and create a new one
	closedChan   chan struct{}
	closedChanMu sync.RWMutex // protect the closeChan recreation from reading from it.
	closed       bool

	muUDPMux         sync.Mutex
	udpMux           *udpmux.UniversalUDPMuxDefault
	address          wgaddr.Address
	mtu              uint16
>>>>>>> 3130cce7
	activityRecorder *ActivityRecorder

	muUDPMux sync.Mutex
	udpMux   *UniversalUDPMuxDefault
}

func NewICEBind(transportNet transport.Net, filterFn udpmux.FilterFn, address wgaddr.Address, mtu uint16) *ICEBind {
	b, _ := wgConn.NewStdNetBind().(*wgConn.StdNetBind)
	ib := &ICEBind{
		StdNetBind:       b,
		transportNet:     transportNet,
		filterFn:         filterFn,
		address:          address,
		mtu:              mtu,
		endpoints:        make(map[netip.Addr]net.Conn),
		recvChan:         make(chan recvMessage, 1),
		closedChan:       make(chan struct{}),
		closed:           true,
		activityRecorder: NewActivityRecorder(),
	}

	rc := receiverCreator{
		ib,
	}
	ib.StdNetBind = wgConn.NewStdNetBindWithReceiverCreator(rc)
	return ib
}

func (s *ICEBind) Open(uport uint16) ([]wgConn.ReceiveFunc, uint16, error) {
	s.closed = false
	s.closedChanMu.Lock()
	s.closedChan = make(chan struct{})
	s.closedChanMu.Unlock()
	fns, port, err := s.StdNetBind.Open(uport)
	if err != nil {
		return nil, 0, err
	}
	fns = append(fns, s.receiveRelayed)
	return fns, port, nil
}

func (s *ICEBind) Close() error {
	if s.closed {
		return nil
	}
	s.closed = true

	close(s.closedChan)

	return s.StdNetBind.Close()
}

func (s *ICEBind) ActivityRecorder() *ActivityRecorder {
	return s.activityRecorder
}

// GetICEMux returns the ICE UDPMux that was created and used by ICEBind
func (s *ICEBind) GetICEMux() (*udpmux.UniversalUDPMuxDefault, error) {
	s.muUDPMux.Lock()
	defer s.muUDPMux.Unlock()
	if s.udpMux == nil {
		return nil, fmt.Errorf("ICEBind has not been initialized yet")
	}

	return s.udpMux, nil
}

func (b *ICEBind) SetEndpoint(fakeIP netip.Addr, conn net.Conn) {
	b.endpointsMu.Lock()
	b.endpoints[fakeIP] = conn
	b.endpointsMu.Unlock()
}

func (b *ICEBind) RemoveEndpoint(fakeIP netip.Addr) {
	b.endpointsMu.Lock()
	defer b.endpointsMu.Unlock()

	delete(b.endpoints, fakeIP)
}

func (b *ICEBind) ReceiveFromEndpoint(ctx context.Context, ep *Endpoint, buf []byte) {
	select {
	case <-b.closedChan:
		return
	case <-ctx.Done():
		return
	case b.recvChan <- recvMessage{ep, buf}:
	}
}

func (b *ICEBind) Send(bufs [][]byte, ep wgConn.Endpoint) error {
	b.endpointsMu.Lock()
	conn, ok := b.endpoints[ep.DstIP()]
	b.endpointsMu.Unlock()
	if !ok {
		return b.StdNetBind.Send(bufs, ep)
	}

	for _, buf := range bufs {
		if _, err := conn.Write(buf); err != nil {
			return err
		}
	}
	return nil
}

func (s *ICEBind) createIPv4ReceiverFn(pc *ipv4.PacketConn, conn *net.UDPConn, rxOffload bool, msgsPool *sync.Pool) wgConn.ReceiveFunc {
	s.muUDPMux.Lock()
	defer s.muUDPMux.Unlock()

	s.udpMux = udpmux.NewUniversalUDPMuxDefault(
		udpmux.UniversalUDPMuxParams{
			UDPConn:   nbnet.WrapPacketConn(conn),
			Net:       s.transportNet,
			FilterFn:  s.filterFn,
			WGAddress: s.address,
			MTU:       s.mtu,
		},
	)
	return func(bufs [][]byte, sizes []int, eps []wgConn.Endpoint) (n int, err error) {
		msgs := getMessages(msgsPool)
		for i := range bufs {
			(*msgs)[i].Buffers[0] = bufs[i]
			(*msgs)[i].OOB = (*msgs)[i].OOB[:cap((*msgs)[i].OOB)]
		}
		defer putMessages(msgs, msgsPool)
		var numMsgs int
		if runtime.GOOS == "linux" || runtime.GOOS == "android" {
			if rxOffload {
				readAt := len(*msgs) - (wgConn.IdealBatchSize / wgConn.UdpSegmentMaxDatagrams)
				//nolint
				numMsgs, err = pc.ReadBatch((*msgs)[readAt:], 0)
				if err != nil {
					return 0, err
				}
				numMsgs, err = wgConn.SplitCoalescedMessages(*msgs, readAt, wgConn.GetGSOSize)
				if err != nil {
					return 0, err
				}
			} else {
				numMsgs, err = pc.ReadBatch(*msgs, 0)
				if err != nil {
					return 0, err
				}
			}
		} else {
			msg := &(*msgs)[0]
			msg.N, msg.NN, _, msg.Addr, err = conn.ReadMsgUDP(msg.Buffers[0], msg.OOB)
			if err != nil {
				return 0, err
			}
			numMsgs = 1
		}
		for i := 0; i < numMsgs; i++ {
			msg := &(*msgs)[i]

			// todo: handle err
			ok, _ := s.filterOutStunMessages(msg.Buffers, msg.N, msg.Addr)
			if ok {
				continue
			}
			sizes[i] = msg.N
			if sizes[i] == 0 {
				continue
			}
			addrPort := msg.Addr.(*net.UDPAddr).AddrPort()

			if isTransportPkg(msg.Buffers, msg.N) {
				s.activityRecorder.record(addrPort)
			}

			ep := &wgConn.StdNetEndpoint{AddrPort: addrPort} // TODO: remove allocation
			wgConn.GetSrcFromControl(msg.OOB[:msg.NN], ep)
			eps[i] = ep
		}
		return numMsgs, nil
	}
}

func (s *ICEBind) filterOutStunMessages(buffers [][]byte, n int, addr net.Addr) (bool, error) {
	for i := range buffers {
		if !stun.IsMessage(buffers[i]) {
			continue
		}

		msg, err := s.parseSTUNMessage(buffers[i][:n])
		if err != nil {
			buffers[i] = []byte{}
			return true, err
		}

		muxErr := s.udpMux.HandleSTUNMessage(msg, addr)
		if muxErr != nil {
			log.Warnf("failed to handle STUN packet")
		}

		buffers[i] = []byte{}
		return true, nil
	}
	return false, nil
}

func (s *ICEBind) parseSTUNMessage(raw []byte) (*stun.Message, error) {
	msg := &stun.Message{
		Raw: raw,
	}
	if err := msg.Decode(); err != nil {
		return nil, err
	}

	return msg, nil
}

// receiveRelayed is a receive function that is used to receive packets from the relayed connection and forward to the
// WireGuard. Critical part is do not block if the Closed() has been called.
func (c *ICEBind) receiveRelayed(buffs [][]byte, sizes []int, eps []wgConn.Endpoint) (int, error) {
	c.closedChanMu.RLock()
	defer c.closedChanMu.RUnlock()

	select {
	case <-c.closedChan:
		return 0, net.ErrClosed
	case msg, ok := <-c.recvChan:
		if !ok {
			return 0, net.ErrClosed
		}
		copy(buffs[0], msg.Buffer)
		sizes[0] = len(msg.Buffer)
		eps[0] = wgConn.Endpoint(msg.Endpoint)

		if isTransportPkg(buffs, sizes[0]) {
			if ep, ok := eps[0].(*Endpoint); ok {
				c.activityRecorder.record(ep.AddrPort)
			}
		}

		return 1, nil
	}
}

func getMessages(msgsPool *sync.Pool) *[]ipv6.Message {
	return msgsPool.Get().(*[]ipv6.Message)
}

func putMessages(msgs *[]ipv6.Message, msgsPool *sync.Pool) {
	for i := range *msgs {
		(*msgs)[i].OOB = (*msgs)[i].OOB[:0]
		(*msgs)[i] = ipv6.Message{Buffers: (*msgs)[i].Buffers, OOB: (*msgs)[i].OOB}
	}
	msgsPool.Put(msgs)
}

func isTransportPkg(buffers [][]byte, n int) bool {
	// The first buffer should contain at least 4 bytes for type
	if len(buffers[0]) < 4 {
		return true
	}

	// WireGuard packet type is a little-endian uint32 at start
	packetType := binary.LittleEndian.Uint32(buffers[0][:4])

	// Check if packetType matches known WireGuard message types
	if packetType == 4 && n > 32 {
		return true
	}
	return false
}<|MERGE_RESOLUTION|>--- conflicted
+++ resolved
@@ -42,8 +42,7 @@
 	*wgConn.StdNetBind
 
 	transportNet transport.Net
-<<<<<<< HEAD
-	filterFn     FilterFn
+	filterFn     udpmux.FilterFn
 	address      wgaddr.Address
 	mtu          uint16
 
@@ -55,25 +54,10 @@
 	closedChan       chan struct{}
 	closedChanMu     sync.RWMutex // protect the closeChan recreation from reading from it.
 	closed           bool
-=======
-	filterFn     udpmux.FilterFn
-	endpoints    map[netip.Addr]net.Conn
-	endpointsMu  sync.Mutex
-	// every time when Close() is called (i.e. BindUpdate()) we need to close exit from the receiveRelayed and create a
-	// new closed channel. With the closedChanMu we can safely close the channel and create a new one
-	closedChan   chan struct{}
-	closedChanMu sync.RWMutex // protect the closeChan recreation from reading from it.
-	closed       bool
-
-	muUDPMux         sync.Mutex
-	udpMux           *udpmux.UniversalUDPMuxDefault
-	address          wgaddr.Address
-	mtu              uint16
->>>>>>> 3130cce7
 	activityRecorder *ActivityRecorder
 
 	muUDPMux sync.Mutex
-	udpMux   *UniversalUDPMuxDefault
+	udpMux   *udpmux.UniversalUDPMuxDefault
 }
 
 func NewICEBind(transportNet transport.Net, filterFn udpmux.FilterFn, address wgaddr.Address, mtu uint16) *ICEBind {
