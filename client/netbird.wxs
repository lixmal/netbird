--- conflicted
+++ resolved
@@ -47,48 +47,11 @@
 			<ComponentRef Id="NetbirdFiles" />
 		</ComponentGroup>
 
-<<<<<<< HEAD
 		<util:CloseApplication Id="CloseNetBird" CloseMessage="yes" Description="NetBird will be closed before uninstalling." Target="netbird.exe" RebootPrompt="no" />
 		<util:CloseApplication Id="CloseNetBirdUI" CloseMessage="yes" Description="NetBird UI will be closed before uninstalling." Target="netbird-ui.exe" RebootPrompt="no" />
 
 
-=======
-		<CustomAction Id="KillDaemon"
-                      BinaryRef="WixCA"
-                      DllEntry="WixQuietExec64"
-                      Execute="deferred"
-                      Impersonate="no"
-                      Return="ignore"
-            />
 
-		<CustomAction Id="KillUI"
-                      BinaryRef="WixCA"
-                      DllEntry="WixQuietExec64"
-                      Execute="deferred"
-                      Impersonate="no"
-                      Return="ignore"
-            />
-
-		<CustomAction Id="SetKillDaemonCommand"
-                      Property="KillDaemon"
-                      Value="taskkill /f /im netbird.exe"
-                      Execute="immediate"
-            />
-
-		<CustomAction Id="SetKillUICommand"
-                      Property="KillUI"
-                      Value="taskkill /f /im netbird-ui.exe"
-                      Execute="immediate"
-            />
-
-		<InstallExecuteSequence>
-			<!-- For Uninstallation -->
-			<Custom Action="SetKillDaemonCommand" Before="KillDaemon" Condition="Installed"/>
-			<Custom Action="KillDaemon" Before="RemoveFiles" Condition="Installed"/>
-			<Custom Action="SetKillUICommand" After="KillDaemon" Condition="Installed"/>
-			<Custom Action="KillUI" After="SetKillUICommand" Condition="Installed"/>
-		</InstallExecuteSequence>
->>>>>>> 1010629e
 
 		<!-- Icons -->
 		<Icon Id="NetbirdIcon" SourceFile=".\client\ui\assets\netbird.ico" />
